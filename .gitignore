# OS generated files #
######################
.DS_Store
.DS_Store?
.Spotlight-V100
.Trashes
ehthumbs.db
Thumbs.db

# Byte-compiled / optimized / DLL files
__pycache__/
*.py[cod]
*$py.class

log.txt

# C extensions
*.so

# Distribution / packaging
.Python
build/
develop-eggs/
dist/
downloads/
eggs/
.eggs/
lib/
lib64/
parts/
sdist/
var/
wheels/
pip-wheel-metadata/
share/python-wheels/
*.egg-info/
.installed.cfg
*.egg
MANIFEST

# PyInstaller
#  Usually these files are written by a python script from a template
#  before PyInstaller builds the exe, so as to inject date/other infos into it.
*.manifest
*.spec

# Installer logs
pip-log.txt
pip-delete-this-directory.txt

# Unit test / coverage reports
htmlcov/
.tox/
.nox/
.coverage
.coverage.*
.cache
nosetests.xml
coverage.xml
*.cover
*.py,cover
.hypothesis/
.pytest_cache/

# Translations
*.mo
*.pot

# Django stuff:
*.log
local_settings.py
db.sqlite3
db.sqlite3-journal

# Flask stuff:
instance/
.webassets-cache

# Scrapy stuff:
.scrapy

# Sphinx documentation
docs/_build/

# PyBuilder
target/

# Jupyter Notebook
.ipynb_checkpoints

# IPython
profile_default/
ipython_config.py

# pyenv
#   For a library or package, you might want to ignore these files since the code is
#   intended to run in multiple environments; otherwise, check them in:
# .python-version

# pipenv
#   According to pypa/pipenv#598, it is recommended to include Pipfile.lock in version control.
#   However, in case of collaboration, if having platform-specific dependencies or dependencies
#   having no cross-platform support, pipenv may install dependencies that don't work, or not
#   install all needed dependencies.
#Pipfile.lock

# PEP 582; used by e.g. github.com/David-OConnor/pyflow
__pypackages__/

# Celery stuff
celerybeat-schedule
celerybeat.pid

# SageMath parsed files
*.sage.py

# Environments
.env
.venv
env/
venv/
ENV/
env.bak/
venv.bak/

# Spyder project settings
.spyderproject
.spyproject

# Rope project settings
.ropeproject

# mkdocs documentation
/site

# mypy
.mypy_cache/
.dmypy.json
dmypy.json

# Pyre type checker
.pyre/

# pytype static type analyzer
.pytype/

.secrets/secrets.toml

output
input
pdfs

download_models_hf.py

weaviate/weaviate_data

.log
uv.lock
.ruff_cache/

artifacts/
<<<<<<< HEAD
secret_key.md
=======

test.md
>>>>>>> fb17225c
<|MERGE_RESOLUTION|>--- conflicted
+++ resolved
@@ -159,9 +159,6 @@
 .ruff_cache/
 
 artifacts/
-<<<<<<< HEAD
-secret_key.md
-=======
 
 test.md
->>>>>>> fb17225c
+secret_key.md