# OS generated files #
######################
.DS_Store
.DS_Store?
.Spotlight-V100
.Trashes
ehthumbs.db
Thumbs.db

# Byte-compiled / optimized / DLL files
__pycache__/
*.py[cod]
*$py.class

log.txt

# C extensions
*.so

# Distribution / packaging
.Python
build/
develop-eggs/
dist/
downloads/
eggs/
.eggs/
lib/
lib64/
parts/
sdist/
var/
wheels/
pip-wheel-metadata/
share/python-wheels/
*.egg-info/
.installed.cfg
*.egg
MANIFEST

# PyInstaller
#  Usually these files are written by a python script from a template
#  before PyInstaller builds the exe, so as to inject date/other infos into it.
*.manifest
*.spec

# Installer logs
pip-log.txt
pip-delete-this-directory.txt

# Unit test / coverage reports
htmlcov/
.tox/
.nox/
.coverage
.coverage.*
.cache
nosetests.xml
coverage.xml
*.cover
*.py,cover
.hypothesis/
.pytest_cache/

# Translations
*.mo
*.pot

# Django stuff:
*.log
local_settings.py
db.sqlite3
db.sqlite3-journal

# Flask stuff:
instance/
.webassets-cache

# Scrapy stuff:
.scrapy

# Sphinx documentation
docs/_build/

# PyBuilder
target/

# Jupyter Notebook
.ipynb_checkpoints

# IPython
profile_default/
ipython_config.py

# pyenv
#   For a library or package, you might want to ignore these files since the code is
#   intended to run in multiple environments; otherwise, check them in:
# .python-version

# pipenv
#   According to pypa/pipenv#598, it is recommended to include Pipfile.lock in version control.
#   However, in case of collaboration, if having platform-specific dependencies or dependencies
#   having no cross-platform support, pipenv may install dependencies that don't work, or not
#   install all needed dependencies.
#Pipfile.lock

# PEP 582; used by e.g. github.com/David-OConnor/pyflow
__pypackages__/

# Celery stuff
celerybeat-schedule
celerybeat.pid

# SageMath parsed files
*.sage.py

# Environments
.env
.venv
env/
venv/
ENV/
env.bak/
venv.bak/

# Spyder project settings
.spyderproject
.spyproject

# Rope project settings
.ropeproject

# mkdocs documentation
/site

# mypy
.mypy_cache/
.dmypy.json
dmypy.json

# Pyre type checker
.pyre/

# pytype static type analyzer
.pytype/

.secrets/secrets.toml

output
input
pdfs

.log
uv.lock
.ruff_cache/

/artifacts/

test.md
<<<<<<< HEAD
secret_key.md
=======
/temp/
>>>>>>> 9e203211
<|MERGE_RESOLUTION|>--- conflicted
+++ resolved
@@ -157,8 +157,5 @@
 /artifacts/
 
 test.md
-<<<<<<< HEAD
 secret_key.md
-=======
-/temp/
->>>>>>> 9e203211
+/temp/