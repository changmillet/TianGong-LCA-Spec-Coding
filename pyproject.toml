--- conflicted
+++ resolved
@@ -15,11 +15,8 @@
     "python-dotenv>=1.1.1",
     "jsonschema>=4.25.1",
     "openai>=2.6.0",
-<<<<<<< HEAD
+    "tidas-tools>=0.0.16"
     "pyyaml>=6.0.2",
-=======
-    "tidas-tools>=0.0.16"
->>>>>>> 9e203211
 ]
 
 [dependency-groups]
